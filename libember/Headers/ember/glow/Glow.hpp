--- conflicted
+++ resolved
@@ -1,99 +1,44 @@
-<<<<<<< HEAD
-/*
-    libember -- C++ 03 implementation of the Ember+ Protocol
-    Copyright (C) 2012-2014  L-S-B Broadcast Technologies GmbH
-
-    This library is free software; you can redistribute it and/or
-    modify it under the terms of the GNU Lesser General Public
-    License as published by the Free Software Foundation; either
-    version 2.1 of the License, or (at your option) any later version.
-
-    This library is distributed in the hope that it will be useful,
-    but WITHOUT ANY WARRANTY; without even the implied warranty of
-    MERCHANTABILITY or FITNESS FOR A PARTICULAR PURPOSE.  See the GNU
-    Lesser General Public License for more details.
-
-    You should have received a copy of the GNU Lesser General Public
-    License along with this library; if not, write to the Free Software
-    Foundation, Inc., 51 Franklin Street, Fifth Floor, Boston, MA  02110-1301  USA
-*/
-
-#ifndef __LIBEMBER_GLOW_GLOW_HPP
-#define __LIBEMBER_GLOW_GLOW_HPP
-
-/*
- * Convenience header that includes all relevant files of the GLOW layer.
- */
-
-#include "../Version.hpp"
-#include "GlowCommand.hpp"
-#include "GlowDtd.hpp"
-#include "GlowStringIntegerPair.hpp"
-#include "GlowStringIntegerCollection.hpp"
-#include "GlowNode.hpp"
-#include "GlowNodeFactory.hpp"
-#include "GlowParameter.hpp"
-#include "GlowQualifiedNode.hpp"
-#include "GlowQualifiedParameter.hpp"
-#include "GlowRootElementCollection.hpp"
-#include "GlowStreamCollection.hpp"
-#include "GlowStreamEntry.hpp"
-#include "GlowTags.hpp"
-#include "GlowMatrix.hpp"
-#include "GlowQualifiedMatrix.hpp"
-#include "GlowTarget.hpp"
-#include "GlowSource.hpp"
-#include "GlowConnection.hpp"
-#include "GlowLabel.hpp"
-#include "GlowInvocation.hpp"
-#include "GlowInvocationResult.hpp"
-#include "GlowFunction.hpp"
-#include "GlowQualifiedFunction.hpp"
-#include "GlowTemplate.hpp"
-#include "GlowQualifiedTemplate.hpp"
-
-#endif  // __LIBEMBER_GLOW_GLOW_HPP
-
-=======
-/*
-    libember -- C++ 03 implementation of the Ember+ Protocol
-
+/*
+    libember -- C++ 03 implementation of the Ember+ Protocol
+
     Copyright (C) 2012-2016 Lawo GmbH (http://www.lawo.com).
     Distributed under the Boost Software License, Version 1.0.
     (See accompanying file LICENSE_1_0.txt or copy at http://www.boost.org/LICENSE_1_0.txt)
-*/
-
-#ifndef __LIBEMBER_GLOW_GLOW_HPP
-#define __LIBEMBER_GLOW_GLOW_HPP
-
-/*
- * Convenience header that includes all relevant files of the GLOW layer.
- */
-
-#include "../Version.hpp"
-#include "GlowCommand.hpp"
-#include "GlowDtd.hpp"
-#include "GlowStringIntegerPair.hpp"
-#include "GlowStringIntegerCollection.hpp"
-#include "GlowNode.hpp"
-#include "GlowNodeFactory.hpp"
-#include "GlowParameter.hpp"
-#include "GlowQualifiedNode.hpp"
-#include "GlowQualifiedParameter.hpp"
-#include "GlowRootElementCollection.hpp"
-#include "GlowStreamCollection.hpp"
-#include "GlowStreamEntry.hpp"
-#include "GlowTags.hpp"
-#include "GlowMatrix.hpp"
-#include "GlowQualifiedMatrix.hpp"
-#include "GlowTarget.hpp"
-#include "GlowSource.hpp"
-#include "GlowConnection.hpp"
-#include "GlowLabel.hpp"
-#include "GlowInvocation.hpp"
-#include "GlowInvocationResult.hpp"
-#include "GlowFunction.hpp"
-#include "GlowQualifiedFunction.hpp"
-
-#endif  // __LIBEMBER_GLOW_GLOW_HPP
->>>>>>> 89dd8e8b
+*/
+
+#ifndef __LIBEMBER_GLOW_GLOW_HPP
+#define __LIBEMBER_GLOW_GLOW_HPP
+
+/*
+ * Convenience header that includes all relevant files of the GLOW layer.
+ */
+
+#include "../Version.hpp"
+#include "GlowCommand.hpp"
+#include "GlowDtd.hpp"
+#include "GlowStringIntegerPair.hpp"
+#include "GlowStringIntegerCollection.hpp"
+#include "GlowNode.hpp"
+#include "GlowNodeFactory.hpp"
+#include "GlowParameter.hpp"
+#include "GlowQualifiedNode.hpp"
+#include "GlowQualifiedParameter.hpp"
+#include "GlowRootElementCollection.hpp"
+#include "GlowStreamCollection.hpp"
+#include "GlowStreamEntry.hpp"
+#include "GlowTags.hpp"
+#include "GlowMatrix.hpp"
+#include "GlowQualifiedMatrix.hpp"
+#include "GlowTarget.hpp"
+#include "GlowSource.hpp"
+#include "GlowConnection.hpp"
+#include "GlowLabel.hpp"
+#include "GlowInvocation.hpp"
+#include "GlowInvocationResult.hpp"
+#include "GlowFunction.hpp"
+#include "GlowQualifiedFunction.hpp"
+#include "GlowTemplate.hpp"
+#include "GlowQualifiedTemplate.hpp"
+
+#endif  // __LIBEMBER_GLOW_GLOW_HPP
+